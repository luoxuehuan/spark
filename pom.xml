<?xml version="1.0" encoding="UTF-8"?>
<!--
  ~ Licensed to the Apache Software Foundation (ASF) under one or more
  ~ contributor license agreements.  See the NOTICE file distributed with
  ~ this work for additional information regarding copyright ownership.
  ~ The ASF licenses this file to You under the Apache License, Version 2.0
  ~ (the "License"); you may not use this file except in compliance with
  ~ the License.  You may obtain a copy of the License at
  ~
  ~    http://www.apache.org/licenses/LICENSE-2.0
  ~
  ~ Unless required by applicable law or agreed to in writing, software
  ~ distributed under the License is distributed on an "AS IS" BASIS,
  ~ WITHOUT WARRANTIES OR CONDITIONS OF ANY KIND, either express or implied.
  ~ See the License for the specific language governing permissions and
  ~ limitations under the License.
  -->

<project xmlns="http://maven.apache.org/POM/4.0.0" xmlns:xsi="http://www.w3.org/2001/XMLSchema-instance" xsi:schemaLocation="http://maven.apache.org/POM/4.0.0 http://maven.apache.org/xsd/maven-4.0.0.xsd">
  <modelVersion>4.0.0</modelVersion>
  <parent>
    <groupId>org.apache</groupId>
    <artifactId>apache</artifactId>
    <version>11</version>
  </parent>
  <groupId>org.apache.spark</groupId>
  <artifactId>spark-parent</artifactId>
  <version>0.8.0-SNAPSHOT</version>
  <packaging>pom</packaging>
  <name>Spark Project Parent POM</name>
  <url>http://spark.incubator.apache.org/</url>
  <licenses>
    <license>
      <name>Apache 2.0 License</name>
      <url>http://www.apache.org/licenses/LICENSE-2.0.html</url>
      <distribution>repo</distribution>
    </license>
  </licenses>
  <scm>
    <connection>scm:git:git@github.com:apache/incubator-spark.git</connection>
    <developerConnection>scm:git:https://git-wip-us.apache.org/repos/asf/incubator-spark.git</developerConnection>
    <url>scm:git:git@github.com:apache/incubator-spark.git</url>
  </scm>
  <developers>
    <developer>
      <id>matei</id>
      <name>Matei Zaharia</name>
      <email>matei.zaharia@gmail.com</email>
      <url>http://www.cs.berkeley.edu/~matei</url>
      <organization>Apache Software Foundation</organization>
      <organizationUrl>http://spark.incubator.apache.org</organizationUrl>
    </developer>
  </developers>
  <issueManagement>
    <system>JIRA</system>
    <url>https://spark-project.atlassian.net/browse/SPARK</url>
  </issueManagement>

  <prerequisites>
    <maven>3.0.0</maven>
  </prerequisites>

  <modules>
    <module>core</module>
    <module>bagel</module>
    <module>examples</module>
    <module>mllib</module>
    <module>tools</module>
    <module>streaming</module>
    <module>repl</module>
    <module>assembly</module>
  </modules>

  <properties>
    <project.build.sourceEncoding>UTF-8</project.build.sourceEncoding>
    <project.reporting.outputEncoding>UTF-8</project.reporting.outputEncoding>

    <java.version>1.5</java.version>
<<<<<<< HEAD
    <scala-short.version>2.10</scala-short.version>
    <scala.version>2.10.2</scala.version>
    <mesos.version>0.12.1</mesos.version>
    <akka.version>2.2.1</akka.version>
=======
    <scala.version>2.9.3</scala.version>
    <mesos.version>0.13.0</mesos.version>
    <akka.version>2.0.5</akka.version>
>>>>>>> 834686b1
    <slf4j.version>1.7.2</slf4j.version>
    <log4j.version>1.2.17</log4j.version>
    <hadoop.version>1.0.4</hadoop.version>
    <yarn.version>0.23.7</yarn.version>
    <hbase.version>0.94.6</hbase.version>

    <PermGen>64m</PermGen>
    <MaxPermGen>512m</MaxPermGen>
  </properties>

  <repositories>
    <repository>
      <id>typesafe-repo</id>
      <name>Typesafe Repository</name>
      <url>http://repo.typesafe.com/typesafe/releases/</url>
      <releases>
        <enabled>true</enabled>
      </releases>
      <snapshots>
        <enabled>false</enabled>
      </snapshots>
    </repository>
    <repository>
      <id>jboss-repo</id>
      <name>JBoss Repository</name>
      <url>http://repository.jboss.org/nexus/content/repositories/releases/</url>
      <releases>
        <enabled>true</enabled>
      </releases>
      <snapshots>
        <enabled>false</enabled>
      </snapshots>
    </repository>
    <repository>
      <id>akka-repo</id>
      <name>Akka Repository</name>
      <url>http://repo.akka.io/releases/</url>
      <releases>
        <enabled>true</enabled>
      </releases>
      <snapshots>
        <enabled>false</enabled>
      </snapshots>
    </repository>
  </repositories>
  <pluginRepositories>
    <pluginRepository>
      <id>oss-sonatype-releases</id>
      <name>OSS Sonatype</name>
      <url>https://oss.sonatype.org/content/repositories/releases</url>
      <releases>
        <enabled>true</enabled>
      </releases>
      <snapshots>
        <enabled>false</enabled>
      </snapshots>
    </pluginRepository>
    <pluginRepository>
      <id>oss-sonatype-snapshots</id>
      <name>OSS Sonatype</name>
      <url>https://oss.sonatype.org/content/repositories/snapshots</url>
      <releases>
        <enabled>false</enabled>
      </releases>
      <snapshots>
        <enabled>true</enabled>
      </snapshots>
    </pluginRepository>
    <pluginRepository>
      <id>oss-sonatype</id>
      <name>OSS Sonatype</name>
      <url>https://oss.sonatype.org/content/groups/public</url>
      <releases>
        <enabled>true</enabled>
      </releases>
      <snapshots>
        <enabled>true</enabled>
      </snapshots>
    </pluginRepository>
  </pluginRepositories>

  <dependencyManagement>
    <dependencies>
      <dependency>
        <groupId>org.eclipse.jetty</groupId>
        <artifactId>jetty-server</artifactId>
        <version>7.6.8.v20121106</version>
      </dependency>
      <dependency>
        <groupId>com.google.guava</groupId>
        <artifactId>guava</artifactId>
        <version>14.0.1</version>
      </dependency>
      <dependency>
        <groupId>com.google.code.findbugs</groupId>
        <artifactId>jsr305</artifactId>
        <version>1.3.9</version>
      </dependency>
      <dependency>
        <groupId>org.slf4j</groupId>
        <artifactId>slf4j-api</artifactId>
        <version>${slf4j.version}</version>
      </dependency>
      <dependency>
        <groupId>org.slf4j</groupId>
        <artifactId>slf4j-log4j12</artifactId>
        <version>${slf4j.version}</version>
      </dependency>
      <dependency>
        <groupId>org.slf4j</groupId>
        <artifactId>jul-to-slf4j</artifactId>
        <version>${slf4j.version}</version>
      </dependency>
      <dependency>
        <groupId>com.ning</groupId>
        <artifactId>compress-lzf</artifactId>
        <version>0.8.4</version>
      </dependency>
      <dependency>
        <groupId>org.xerial.snappy</groupId>
        <artifactId>snappy-java</artifactId>
        <version>1.0.5</version>
      </dependency>
      <dependency>
        <groupId>org.ow2.asm</groupId>
        <artifactId>asm</artifactId>
        <version>4.0</version>
      </dependency>
      <dependency>
        <groupId>com.google.protobuf</groupId>
        <artifactId>protobuf-java</artifactId>
        <version>2.4.1</version>
      </dependency>
      <dependency>
        <groupId>com.twitter</groupId>
        <artifactId>chill_${scala-short.version}</artifactId>
        <version>0.3.1</version>
      </dependency>
      <dependency>
        <groupId>com.twitter</groupId>
        <artifactId>chill-java</artifactId>
        <version>0.3.1</version>
      </dependency>
      <dependency>
        <groupId>com.typesafe.akka</groupId>
        <artifactId>akka-remote_${scala-short.version}</artifactId>
        <version>${akka.version}</version>
      </dependency>
      <dependency>
        <groupId>com.typesafe.akka</groupId>
        <artifactId>akka-slf4j_${scala-short.version}</artifactId>
        <version>${akka.version}</version>
      </dependency>
      <dependency>
        <groupId>it.unimi.dsi</groupId>
        <artifactId>fastutil</artifactId>
        <version>6.4.4</version>
      </dependency>
      <dependency>
        <groupId>colt</groupId>
        <artifactId>colt</artifactId>
        <version>1.2.0</version>
      </dependency>
      <dependency>
        <groupId>com.github.scala-incubator.io</groupId>
        <artifactId>scala-io-file_${scala-short.version}</artifactId>
        <version>0.4.1</version>
      </dependency>
      <dependency>
        <groupId>org.apache.mesos</groupId>
        <artifactId>mesos</artifactId>
        <version>${mesos.version}</version>
      </dependency>
      <dependency>
        <groupId>io.netty</groupId>
        <artifactId>netty-all</artifactId>
        <version>4.0.0.Beta2</version>
      </dependency>
      <dependency>
        <groupId>org.apache.derby</groupId>
        <artifactId>derby</artifactId>
        <version>10.4.2.0</version>
        <scope>test</scope>
      </dependency>
      <dependency>
        <groupId>net.liftweb</groupId>
        <artifactId>lift-json_${scala-short.version}</artifactId>
        <version>2.5.1</version>
      </dependency>
      <dependency>
        <groupId>com.codahale.metrics</groupId>
        <artifactId>metrics-core</artifactId>
        <version>3.0.0</version>
      </dependency>
      <dependency>
        <groupId>com.codahale.metrics</groupId>
        <artifactId>metrics-jvm</artifactId>
        <version>3.0.0</version>
      </dependency>
      <dependency>
        <groupId>com.codahale.metrics</groupId>
        <artifactId>metrics-json</artifactId>
        <version>3.0.0</version>
      </dependency>
      <dependency>
        <groupId>com.codahale.metrics</groupId>
        <artifactId>metrics-ganglia</artifactId>
        <version>3.0.0</version>
      </dependency>
      <dependency>
        <groupId>org.scala-lang</groupId>
        <artifactId>scala-compiler</artifactId>
        <version>${scala.version}</version>
      </dependency>
      <dependency>
        <groupId>org.scala-lang</groupId>
        <artifactId>jline</artifactId>
        <version>${scala.version}</version>
      </dependency>
      <dependency>
        <groupId>org.scala-lang</groupId>
        <artifactId>scala-library</artifactId>
        <version>${scala.version}</version>
      </dependency>
      <dependency>
        <groupId>log4j</groupId>
        <artifactId>log4j</artifactId>
        <version>${log4j.version}</version>
      </dependency>
      <dependency>
        <groupId>org.scalatest</groupId>
        <artifactId>scalatest_${scala-short.version}</artifactId>
        <version>1.9.1</version>
        <scope>test</scope>
      </dependency>
      <dependency>
        <groupId>commons-io</groupId>
        <artifactId>commons-io</artifactId>
        <version>2.4</version>
      </dependency>
      <dependency>
        <groupId>org.easymock</groupId>
        <artifactId>easymock</artifactId>
        <version>3.1</version>
        <scope>test</scope>
      </dependency>
      <dependency>
        <groupId>org.scalacheck</groupId>
        <artifactId>scalacheck_${scala-short.version}</artifactId>
        <version>1.10.0</version>
        <scope>test</scope>
      </dependency>
      <dependency>
        <groupId>com.novocode</groupId>
        <artifactId>junit-interface</artifactId>
        <version>0.9</version>
        <scope>test</scope>
      </dependency>
      <dependency>
        <groupId>org.apache.hadoop</groupId>
        <artifactId>hadoop-client</artifactId>
        <version>${hadoop.version}</version>
        <exclusions>
          <exclusion>
            <groupId>asm</groupId>
            <artifactId>asm</artifactId>
          </exclusion>
          <exclusion>
            <groupId>org.jboss.netty</groupId>
            <artifactId>netty</artifactId>
          </exclusion>
          <exclusion>
            <groupId>org.codehaus.jackson</groupId>
            <artifactId>jackson-core-asl</artifactId>
          </exclusion>
          <exclusion>
            <groupId>org.codehaus.jackson</groupId>
            <artifactId>jackson-mapper-asl</artifactId>
          </exclusion>
          <exclusion>
            <groupId>org.codehaus.jackson</groupId>
            <artifactId>jackson-jaxrs</artifactId>
          </exclusion>
          <exclusion>
            <groupId>org.codehaus.jackson</groupId>
            <artifactId>jackson-xc</artifactId>
          </exclusion>
        </exclusions>
      </dependency>
      <dependency>
        <groupId>net.java.dev.jets3t</groupId>
        <artifactId>jets3t</artifactId>
        <version>0.7.1</version>
      </dependency>
      <dependency>
        <groupId>org.apache.hadoop</groupId>
        <artifactId>hadoop-yarn-api</artifactId>
        <version>${yarn.version}</version>
        <exclusions>
          <exclusion>
            <groupId>asm</groupId>
            <artifactId>asm</artifactId>
          </exclusion>
          <exclusion>
            <groupId>org.jboss.netty</groupId>
            <artifactId>netty</artifactId>
          </exclusion>
          <exclusion>
            <groupId>org.codehaus.jackson</groupId>
            <artifactId>jackson-core-asl</artifactId>
          </exclusion>
          <exclusion>
            <groupId>org.codehaus.jackson</groupId>
            <artifactId>jackson-mapper-asl</artifactId>
          </exclusion>
          <exclusion>
            <groupId>org.codehaus.jackson</groupId>
            <artifactId>jackson-jaxrs</artifactId>
          </exclusion>
          <exclusion>
            <groupId>org.codehaus.jackson</groupId>
            <artifactId>jackson-xc</artifactId>
          </exclusion>
        </exclusions>
      </dependency>
      <dependency>
        <groupId>org.apache.hadoop</groupId>
        <artifactId>hadoop-yarn-common</artifactId>
        <version>${yarn.version}</version>
        <exclusions>
          <exclusion>
            <groupId>asm</groupId>
            <artifactId>asm</artifactId>
          </exclusion>
          <exclusion>
            <groupId>org.jboss.netty</groupId>
            <artifactId>netty</artifactId>
          </exclusion>
          <exclusion>
            <groupId>org.codehaus.jackson</groupId>
            <artifactId>jackson-core-asl</artifactId>
          </exclusion>
          <exclusion>
            <groupId>org.codehaus.jackson</groupId>
            <artifactId>jackson-mapper-asl</artifactId>
          </exclusion>
          <exclusion>
            <groupId>org.codehaus.jackson</groupId>
            <artifactId>jackson-jaxrs</artifactId>
          </exclusion>
          <exclusion>
            <groupId>org.codehaus.jackson</groupId>
            <artifactId>jackson-xc</artifactId>
          </exclusion>
        </exclusions>
      </dependency>
      <dependency>
        <groupId>org.apache.hadoop</groupId>
        <artifactId>hadoop-yarn-client</artifactId>
        <version>${yarn.version}</version>
        <exclusions>
          <exclusion>
            <groupId>asm</groupId>
            <artifactId>asm</artifactId>
          </exclusion>
          <exclusion>
            <groupId>org.jboss.netty</groupId>
            <artifactId>netty</artifactId>
          </exclusion>
          <exclusion>
            <groupId>org.codehaus.jackson</groupId>
            <artifactId>jackson-core-asl</artifactId>
          </exclusion>
          <exclusion>
            <groupId>org.codehaus.jackson</groupId>
            <artifactId>jackson-mapper-asl</artifactId>
          </exclusion>
          <exclusion>
            <groupId>org.codehaus.jackson</groupId>
            <artifactId>jackson-jaxrs</artifactId>
          </exclusion>
          <exclusion>
            <groupId>org.codehaus.jackson</groupId>
            <artifactId>jackson-xc</artifactId>
          </exclusion>
        </exclusions>
      </dependency>
      <!-- Specify Avro version because Kafka also has it as a dependency -->
      <dependency>
        <groupId>org.apache.avro</groupId>
        <artifactId>avro</artifactId>
        <version>1.7.4</version>
      </dependency>
      <dependency>
        <groupId>org.apache.avro</groupId>
        <artifactId>avro-ipc</artifactId>
        <version>1.7.4</version>
        <exclusions>
          <exclusion>
            <groupId>org.jboss.netty</groupId>
            <artifactId>netty</artifactId>
          </exclusion>
        </exclusions>
      </dependency>
    </dependencies>
  </dependencyManagement>

  <build>
    <pluginManagement>
      <plugins>
        <plugin>
          <groupId>org.apache.maven.plugins</groupId>
          <artifactId>maven-enforcer-plugin</artifactId>
          <version>1.1.1</version>
          <executions>
            <execution>
              <id>enforce-versions</id>
              <goals>
                <goal>enforce</goal>
              </goals>
              <configuration>
                <rules>
                  <requireMavenVersion>
                    <version>3.0.0</version>
                  </requireMavenVersion>
                  <requireJavaVersion>
                    <version>${java.version}</version>
                  </requireJavaVersion>
                </rules>
              </configuration>
            </execution>
          </executions>
        </plugin>
        <plugin>
          <groupId>org.codehaus.mojo</groupId>
          <artifactId>build-helper-maven-plugin</artifactId>
          <version>1.7</version>
        </plugin>
        <plugin>
          <groupId>net.alchim31.maven</groupId>
          <artifactId>scala-maven-plugin</artifactId>
          <version>3.1.5</version>
          <executions>
            <execution>
              <id>scala-compile-first</id>
              <phase>process-resources</phase>
              <goals>
                <goal>compile</goal>
              </goals>
            </execution>
            <execution>
              <id>scala-test-compile-first</id>
              <phase>process-test-resources</phase>
              <goals>
                <goal>testCompile</goal>
              </goals>
            </execution>
            <execution>
              <id>attach-scaladocs</id>
              <phase>verify</phase>
              <goals>
                <goal>doc-jar</goal>
              </goals>
            </execution>
          </executions>
          <configuration>
            <scalaVersion>${scala.version}</scalaVersion>
            <recompileMode>incremental</recompileMode>
            <useZincServer>true</useZincServer>
            <args>
              <arg>-unchecked</arg>
              <arg>-optimise</arg>
              <arg>-deprecation</arg>
            </args>
            <jvmArgs>
              <jvmArg>-Xms64m</jvmArg>
              <jvmArg>-Xms1024m</jvmArg>
              <jvmArg>-Xmx1024m</jvmArg>
              <jvmArg>-XX:PermSize=${PermGen}</jvmArg>
              <jvmArg>-XX:MaxPermSize=${MaxPermGen}</jvmArg>
            </jvmArgs>
            <javacArgs>
              <javacArg>-source</javacArg>
              <javacArg>${java.version}</javacArg>
              <javacArg>-target</javacArg>
              <javacArg>${java.version}</javacArg>
            </javacArgs>
          </configuration>
        </plugin>
        <plugin>
          <groupId>org.apache.maven.plugins</groupId>
          <artifactId>maven-compiler-plugin</artifactId>
          <version>2.5.1</version>
          <configuration>
            <source>${java.version}</source>
            <target>${java.version}</target>
            <encoding>UTF-8</encoding>
            <maxmem>1024m</maxmem>
          </configuration>
        </plugin>
        <plugin>
          <groupId>org.apache.maven.plugins</groupId>
          <artifactId>maven-surefire-plugin</artifactId>
          <version>2.12.4</version>
          <configuration>
            <!-- Uses scalatest instead -->
            <skipTests>true</skipTests>
          </configuration>
        </plugin>
        <plugin>
          <groupId>org.scalatest</groupId>
          <artifactId>scalatest-maven-plugin</artifactId>
          <version>1.0-M2</version>
          <configuration>
            <reportsDirectory>${project.build.directory}/surefire-reports</reportsDirectory>
            <junitxml>.</junitxml>
            <filereports>${project.build.directory}/SparkTestSuite.txt</filereports>
            <argLine>-Xms64m -Xmx3g</argLine>
            <stderr/>
          </configuration>
          <executions>
            <execution>
              <id>test</id>
              <goals>
                <goal>test</goal>
              </goals>
            </execution>
          </executions>
        </plugin>
        <plugin>
          <groupId>org.apache.maven.plugins</groupId>
          <artifactId>maven-jar-plugin</artifactId>
          <version>2.4</version>
        </plugin>
        <plugin>
          <groupId>org.apache.maven.plugins</groupId>
          <artifactId>maven-antrun-plugin</artifactId>
          <version>1.7</version>
        </plugin>
        <plugin>
          <groupId>org.apache.maven.plugins</groupId>
          <artifactId>maven-shade-plugin</artifactId>
          <version>2.0</version>
        </plugin>
        <plugin>
          <groupId>org.apache.maven.plugins</groupId>
          <artifactId>maven-source-plugin</artifactId>
          <version>2.2.1</version>
          <configuration>
            <attach>true</attach>
          </configuration>
          <executions>
            <execution>
              <id>create-source-jar</id>
              <goals>
                <goal>jar-no-fork</goal>
              </goals>
            </execution>
          </executions>
        </plugin>
      </plugins>
    </pluginManagement>

    <plugins>
      <plugin>
        <groupId>org.apache.maven.plugins</groupId>
        <artifactId>maven-enforcer-plugin</artifactId>
      </plugin>
      <plugin>
        <groupId>org.codehaus.mojo</groupId>
        <artifactId>build-helper-maven-plugin</artifactId>
        <executions>
          <execution>
           <id>add-scala-sources</id>
            <phase>generate-sources</phase>
            <goals>
              <goal>add-source</goal>
            </goals>
            <configuration>
              <sources>
                <source>src/main/scala</source>
              </sources>
            </configuration>
          </execution>
          <execution>
            <id>add-scala-test-sources</id>
            <phase>generate-test-sources</phase>
            <goals>
              <goal>add-test-source</goal>
            </goals>
            <configuration>
              <sources>
                <source>src/test/scala</source>
              </sources>
            </configuration>
          </execution>
        </executions>
      </plugin>
      <plugin>
        <groupId>net.alchim31.maven</groupId>
        <artifactId>scala-maven-plugin</artifactId>
      </plugin>
      <plugin>
        <groupId>org.apache.maven.plugins</groupId>
        <artifactId>maven-source-plugin</artifactId>
      </plugin>
    </plugins>
  </build>

  <profiles>
    <profile>
      <id>hadoop2-yarn</id>
      <properties>
        <hadoop.major.version>2</hadoop.major.version>
        <!-- 0.23.* is same as 2.0.* - except hardened to run production jobs -->
        <hadoop.version>0.23.7</hadoop.version>
        <!--<hadoop.version>2.0.5-alpha</hadoop.version> -->
      </properties>

      <modules>
        <module>yarn</module>
      </modules>

      <repositories>
        <repository>
          <id>maven-root</id>
          <name>Maven root repository</name>
          <url>http://repo1.maven.org/maven2/</url>
          <releases>
            <enabled>true</enabled>
          </releases>
          <snapshots>
            <enabled>false</enabled>
          </snapshots>
        </repository>
      </repositories>

      <dependencyManagement>
        <dependencies>
        </dependencies>
      </dependencyManagement>
    </profile>
    <profile>
      <id>repl-bin</id>
      <activation>
        <activeByDefault>false</activeByDefault>
      </activation>
      <modules>
        <module>repl-bin</module>
      </modules>
    </profile>
  </profiles>
</project><|MERGE_RESOLUTION|>--- conflicted
+++ resolved
@@ -76,16 +76,11 @@
     <project.reporting.outputEncoding>UTF-8</project.reporting.outputEncoding>
 
     <java.version>1.5</java.version>
-<<<<<<< HEAD
+
     <scala-short.version>2.10</scala-short.version>
     <scala.version>2.10.2</scala.version>
-    <mesos.version>0.12.1</mesos.version>
+    <mesos.version>0.13.0</mesos.version>
     <akka.version>2.2.1</akka.version>
-=======
-    <scala.version>2.9.3</scala.version>
-    <mesos.version>0.13.0</mesos.version>
-    <akka.version>2.0.5</akka.version>
->>>>>>> 834686b1
     <slf4j.version>1.7.2</slf4j.version>
     <log4j.version>1.2.17</log4j.version>
     <hadoop.version>1.0.4</hadoop.version>
